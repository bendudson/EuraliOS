* EuraliOS

A hobby x86-64 operating system written in [[http://rust-lang.org][Rust]]. Named for Euralia in
A.A. Milne's [[https://en.wikipedia.org/wiki/Once_on_a_Time][Once on a Time]] because I don't know who this is intended
for except, to borrow Milne's introduction, "For those, young or old,
who like the things which I like...  Either you will enjoy it, or you
won't. It is that sort of +book+ project."

#+CAPTION: EuraliOS demonstration
#+NAME: fig-demo
[[./doc/euralios.gif]]

*Disclaimer*: This was written by someone who doesn't (or didn't) know
anything about Rust or operating systems. The result is probably not
idiomatic Rust or a sensible OS design. If you are looking for a
usable operating system implemented in Rust then [[https://www.redox-os.org/][Redox OS]] is probably
what you want.

This started with [[https://os.phil-opp.com/][Philipp Oppermann's amazing blog]] on OS development
with Rust (second edition), and makes use of many of the crates that
Phil maintains (e.g. [[https://docs.rs/x86_64/latest/x86_64/][x86_64]] and [[https://docs.rs/bootloader/latest/bootloader/][bootloader]]). That blog has inspired
many other operating system siblings that I've found useful to study
including [[https://github.com/WartaPoirier-corp/ananos][ananos]], the [[https://github.com/sos-os/kernel][Stupid Operating System]], [[https://github.com/intermezzOS][intermezzOS]], and
especially [[https://github.com/vinc/moros][MOROS the Obscure Rust Operating System]]. The [[https://github.com/redox-os/kernel][Redox OS
kernel]] is very readable, and [[https://github.com/betrusted-io/xous-core][Xous]] has a similar focus on message
passing (This is a more comprehensive [[https://github.com/flosse/rust-os-comparison][comparison of Rust operating
systems]]).  Anything useful here was probably borrowed from one of
these projects; mistakes and omissions are my own.

** Features

There are many different directions to explore in building an OS, and
with EuraliOS I've focussed mainly on memory management and
pre-emptive multitasking so far. The result is an OS that can't do
much, but it can do it all at the same time.

- The "Merriwig" kernel
  - [X] Pre-emptive multitasking of user and kernel threads, with a round-robin scheduler
  - [X] Program memory isolation using paging
  - [X] On-demand memory allocation using page fault handler
  - [X] Stack and heap memory management
  - [X] Frame allocator based on a bitmap tree structure
  - [X] ELF loader using the [[https://crates.io/crates/object][object crate]]
  - [X] Rendezvous message passing for all inter-process communication.
        Messages can contain communication handles or transfer ownership of memory regions
        between processes and threads.
  - [X] 18 syscalls for memory and process/thread control and inter-process communication
  - [X] A [[https://man7.org/linux/man-pages/man7/vdso.7.html][vDSO]]-like fast mechanism for access to timing information from user programs
  - [X] Virtual file systems that can be shared between processes or per-process
        as a mechanism for capability-based security and user isolation

- Drivers as userspace programs (Ring 3)
  - [X] Keyboard driver using the [[https://docs.rs/pc-keyboard/latest/pc_keyboard/][pc-keyboard]] crate
  - [X] Virtual consoles and VGA text output using the [[https://crates.io/crates/vga][vga crate]]
  - [X] RTL8139 network card driver
  - [X] TCP network stack using [[https://docs.rs/smoltcp/latest/smoltcp/][smoltcp]] in user space, with DHCP and DNS
  - [ ] Virtio network driver

- User programs
  - [X] Login process and multiple users
  - [X] A basic shell
  - [X] A simple [[https://en.wikipedia.org/wiki/Gopher_(protocol)][Gopher]] browser
  - [X] A RAM disk for temporary files
  - [X] A text editor
  - [ ] Virtio 9P to access host filesystems

There is no disk driver yet, so user programs are compiled and then
the ELF files are included in the =init= binary using Rust's
[[https://doc.rust-lang.org/std/macro.include_bytes.html][include_bytes]] macro (another idea taken from [[https://github.com/vinc/moros][MOROS]]).

** Building and running

Euralios depends on the [[https://github.com/rust-osdev/vga][vga]] crate, with some modifications in [[https://github.com/bendudson/vga/tree/euralios][a branch
here]] as a git submodule.  Either clone with submodules (with e.g the
=--recurse-submodules= option) or run:
#+begin_src bash
  $ git submodule update --init --recursive
#+end_src

After setting up Rust, Cargo and QEMU (see [[https://os.phil-opp.com/minimal-rust-kernel/][phil-opp blog]]), running
#+begin_src bash
  $ make run
#+end_src
should download dependencies, build everything, and launch qemu.

*Notes*

1. You'll probably need to use the Rust nightly build. EuraliOS was
   originally developed using Rustc =1.61-nightly (6a7055661 2022-02-27)= and
   is known to work with =1.79.0-nightly (7f2fc33da 2024-04-22)=.
2. Rust needs to build =core= and =compiler_builtins= libraries for
   the =x86_64-euralios= target. To do that cargo needs the rust source code,
   which can be installed by running =rustup component add rust-src=.

** Documentation

I've tried to document the steps to build EuraliOS, starting from the
end of [[https://os.phil-opp.com/heap-allocation/][post 10 (heap allocation)]] of Phil Opp's blog (2nd Ed). At that
point the kernel had a heap and a bump frame allocator (so could
allocate but not free memory), some code to handle pages,
exceptions, and VGA output. [[https://os.phil-opp.com/async-await/][Post 11]] went on to add Async/Await
cooperative multitasking, but here we go in a slightly different
direction...

- [[file:doc/journal/01-interrupts-processes.org][1. Interrupts and processes]] in which kernel multi-threading is
  introduced by modifying the timer interrupt handler to capture and
  change the context (registers etc).
- [[file:doc/journal/02-userspace.org][2. Userspace]] in which a program is loaded into memory and run in
  Ring 3 (user space). Syscall/sysret is used to implement a simple
  way to print from user programs.
- [[file:doc/journal/03-memory.org][3. Memory management]] in which we create separate page tables for
  user processes and stacks for each thread.
- [[file:doc/journal/04-more-syscalls.org][4. Syscalls for thread control]] which adds syscalls to spawn new
  threads and to exit from a thread. We also learn how to use the
  [[https://www.felixcloutier.com/x86/swapgs][swapgs]] and [[https://www.felixcloutier.com/x86/wrmsr][wrmsr]] instructions to switch stacks inside syscalls.
- [[file:doc/journal/05-memory-returns.org][5. Memory returns]] which implements a better frame allocator that
  can keep track of available frames, so that memory can be freed when
  threads and processes exit.
- [[file:doc/journal/06-user-memory.org][6. User space memory management]] in which we create a heap for each
  user process so that user programs can use =Box=, =Vec= etc, using a
  linked list allocator. As a bonus this allows a threading API with
  closures as in the Rust stdlib. We also re-organise the repository
  into a Cargo Workspace, with separate crates for the kernel and user
  program.
- [[file:doc/journal/07-ipc.org][7. Inter-process communication (IPC)]] where a simple "[[https://en.wikipedia.org/wiki/Rendezvous_(Plan_9)][rendezvous]]"
  communication method is implemented, enabling a user program to
  get input from the keyboard.
- [[file:doc/journal/08-faster-ipc.org][8. Faster IPC]] in which we switch tasks in syscalls and keyboard
  interrupt handler, to minimise delays in the communication.
- [[file:doc/journal/09-message-sending.org][9. Sending messages]] which adds the =send= syscall, allowing the user
  program to send messages to a VGA output kernel thread.
- [[file:doc/journal/10-stdlib.org][10. A standard library]] in which we start a =euralios_std= "standard"
  library, moving code out of the user program into a separate crate.
- [[file:doc/journal/11-messages.org][11. More messages]]
- [[file:doc/journal/12-devices.org][12. PCI devices]] where we start working on input/output to PCI
  devices and discovering which devices are available.
- [[file:doc/journal/13-return-to-sender.org][13. Return to sender]] where we add the =send_receive= syscall to make
  remote procedure calls more reliable, and start to develop a Virtual
  File System (VFS) with a new =open= syscall.
- [[file:doc/journal/14-network.org][14. RTL8139 network card]] where we develop a basic driver for the
  [[https://wiki.osdev.org/RTL8139][RTL8139]] card, adapting [[https://github.com/vinc/moros/blob/trunk/src/sys/net/rtl8139.rs][the MOROS driver]]. In the process we wrap the
  =send_receive= system call into an =rcall= remote procedure call,
  and add frame allocation of consecutive physical frames for direct
  memory access.
- [[file:doc/journal/15-messages.org][15. Message error handling]] where we add error handling and send retries to
  make messaging more robust. We also add a =thread_yield= system call
  to yield control of the processor when waiting and recovering from errors.
- [[file:doc/journal/16-arp.org][16. Address Resolution Protocol]] implementation: Writing a simple program
  to send and receive an ARP packet through the network.
- [[file:doc/journal/17-tcp-stack.org][17. TCP stack]] where the [[https://docs.rs/smoltcp/latest/smoltcp/][smoltcp]] crate is used to provide a TCP stack
  in user-space which communicates with the network card driver by
  messaging.
- [[file:doc/journal/18-gopher.org][18. Gopher]]: Developing a simple Gopher protocol browser, and in the
  process improving the Virtual File System (VFS) to handle more
  complicated OPEN messages, and the TCP program to READ and WRITE
  sockets.
- [[./doc/journal/19-timing.org][19. Timing]]: Adding functions to get time since system start. To
  speed up access to timer calibration data we map a page read-only
  into every user program, as the [[https://man7.org/linux/man-pages/man7/vdso.7.html][Linux virtual dynamic shared object
  (vDSO)]] does.
- [[./doc/journal/20-dns.org][20. Domain Name System (DNS)]], adding the ability to look up IP addresses
  from host names.
- [[./doc/journal/21-vga.org][21. VGA driver and terminals]] in user space, using the [[https://crates.io/crates/vga][vga
  crate]]. Allows separate consoles for system programs and user
  programs like the Gopher browser.
- [[./doc/journal/22-ramdisk.org][22. RAMdisk driver]] to store files and develop the filesystem API,
  starting a basic interactive shell able to list files and run
  programs.
- [[./doc/journal/23-keyboard.org][23. Interrupts and a better keyboard]]: Enabling user programs to receive
  hardware interrupts, and moving the keyboard driver out of the kernel
  into a user-space driver.
- [[./doc/journal/24-directories.org][24. Directories]] to hierarchically organise files
- [[./doc/journal/25-multiple-users.org][25. Multiple users]] and login process, using separate virtual file systems
  to control user capabilities
<<<<<<< HEAD
- [[./doc/journal/27-servers.org][27. Servers]], generalising the RAMdisk server code
- [[./doc/journal/27-virtio.org][28. Virtio devices]]
=======
- [[./doc/journal/26-servers.org][26. Servers]], generalising the RAMdisk server code
- [[./doc/journal/27-text-editor.org][27. Text editor]]. Writing a text editor to run on EuraliOS.

>>>>>>> 2abe0336

** Notes

- [[./doc/journal/xx-shell.org][A shell]]
- [[./doc/journal/xx-usb.org][USB]] (xHCI)
- [[./doc/journal/xx-wifi.org][WiFi]]

** Bibliography

Useful reference material includes:

- [[https://wiki.osdev.org/Expanded_Main_Page][The OSDev.org wiki]]
- [[https://www.amd.com/system/files/TechDocs/24593.pdf][AMD64 Architecture Programmer's Manual (Vol 2: System programming)]]
- [[https://0xax.gitbooks.io/linux-insides/content/][Linux insides]] by [[https://twitter.com/0xAX][@0xAX]]
- [[https://www.kernel.org/doc/html/latest/][The Linux Kernel documentation]]

Other relevant links

- [[https://osblog.stephenmarz.com/index.html][The Adventures of OS: Making a RISC-V Operating System using Rust]]
- [[https://github.com/nuta/resea][The resea micro-kernel based OS]] written in C
- [[https://github.com/nuta/kerla/][The kerla monolithic kernel]] written in Rust
- [[https://github.com/thepowersgang/rust_os][The "Tifflin" kernel]] written in Rust
- [[https://github.com/IsaacWoods/poplar][Poplar]] operating system in Rust
<|MERGE_RESOLUTION|>--- conflicted
+++ resolved
@@ -172,14 +172,9 @@
 - [[./doc/journal/24-directories.org][24. Directories]] to hierarchically organise files
 - [[./doc/journal/25-multiple-users.org][25. Multiple users]] and login process, using separate virtual file systems
   to control user capabilities
-<<<<<<< HEAD
-- [[./doc/journal/27-servers.org][27. Servers]], generalising the RAMdisk server code
-- [[./doc/journal/27-virtio.org][28. Virtio devices]]
-=======
 - [[./doc/journal/26-servers.org][26. Servers]], generalising the RAMdisk server code
 - [[./doc/journal/27-text-editor.org][27. Text editor]]. Writing a text editor to run on EuraliOS.
-
->>>>>>> 2abe0336
+- [[./doc/journal/27-virtio.org][28. Virtio devices]]
 
 ** Notes
 
